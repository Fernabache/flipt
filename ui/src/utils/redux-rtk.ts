--- conflicted
+++ resolved
@@ -1,16 +1,10 @@
-<<<<<<< HEAD
-import { fetchBaseQuery } from '@reduxjs/toolkit/query/react';
-import { apiURL, checkResponse, defaultHeaders, internalURL } from '~/data/api';
-
-=======
 import {
   BaseQueryFn,
   FetchArgs,
   FetchBaseQueryError,
   fetchBaseQuery
 } from '@reduxjs/toolkit/query/react';
-import { apiURL, checkResponse, defaultHeaders } from '~/data/api';
->>>>>>> b318df4d
+import { apiURL, checkResponse, defaultHeaders, internalURL } from '~/data/api';
 type CustomFetchFn = (
   url: RequestInfo,
   options: RequestInit | undefined
@@ -27,17 +21,11 @@
   return response;
 };
 
-<<<<<<< HEAD
-export const baseQuery = fetchBaseQuery({
-  baseUrl: apiURL,
-  fetchFn: customFetchFn
-});
-
 export const internalQuery = fetchBaseQuery({
   baseUrl: internalURL,
   fetchFn: customFetchFn
 });
-=======
+
 export const baseQuery: BaseQueryFn<
   string | FetchArgs,
   unknown,
@@ -74,5 +62,4 @@
       return customFetchFn(url, options);
     }
   })(args, api, extraOptions);
-};
->>>>>>> b318df4d
+};