--- conflicted
+++ resolved
@@ -1,18 +1,11 @@
 /* eslint-disable @typescript-eslint/no-use-before-define */
 import { FlagType } from '~/types/Flag';
 
-<<<<<<< HEAD
-export const apiURL = '/api/v1';
-export const authURL = '/auth/v1';
-export const evaluateURL = '/evaluate/v1';
-export const metaURL = '/meta';
-export const internalURL = '/internal/v1';
-=======
 export const apiURL = 'api/v1';
 export const authURL = 'auth/v1';
 export const evaluateURL = 'evaluate/v1';
 export const metaURL = 'meta';
->>>>>>> d34e6b50
+export const internalURL = 'internal/v1';
 
 const csrfTokenHeaderKey = 'x-csrf-token';
 const sessionKey = 'session';
