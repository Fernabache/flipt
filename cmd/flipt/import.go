--- conflicted
+++ resolved
@@ -57,24 +57,7 @@
 		"client token used to authenticate access to remote Flipt instance when importing.",
 	)
 
-<<<<<<< HEAD
-=======
-	cmd.Flags().StringVarP(
-		&importCmd.namespace,
-		"namespace", "n",
-		flipt.DefaultNamespace,
-		"destination namespace for imported resources.",
-	)
-
-	cmd.Flags().BoolVar(
-		&importCmd.createNamespace,
-		"create-namespace",
-		false,
-		"create the namespace if it does not exist.",
-	)
-
 	cmd.Flags().StringVar(&providedConfigFile, "config", "", "path to config file")
->>>>>>> 36e62baf
 	return cmd
 }
 
