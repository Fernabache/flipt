--- conflicted
+++ resolved
@@ -9,15 +9,14 @@
 	"github.com/stretchr/testify/require"
 )
 
-<<<<<<< HEAD
 func TestValidate_V1_Success(t *testing.T) {
-	b, err := os.ReadFile("fixtures/valid_v1.yaml")
+	b, err := os.ReadFile("testdata/valid_v1.yaml")
 	require.NoError(t, err)
 
 	v, err := NewFeaturesValidator()
 	require.NoError(t, err)
 
-	res, err := v.Validate("fixtures/valid_v1.yaml", b)
+	res, err := v.Validate("testdata/valid_v1.yaml", b)
 	assert.NoError(t, err)
 	assert.Empty(t, res.Errors)
 	for _, err := range res.Errors {
@@ -26,11 +25,7 @@
 }
 
 func TestValidate_Latest_Success(t *testing.T) {
-	b, err := os.ReadFile("fixtures/valid.yaml")
-=======
-func TestValidate_Success(t *testing.T) {
 	b, err := os.ReadFile("testdata/valid.yaml")
->>>>>>> 65e4a9e6
 	require.NoError(t, err)
 
 	v, err := NewFeaturesValidator()
