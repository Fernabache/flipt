--- conflicted
+++ resolved
@@ -602,18 +602,6 @@
 	return ErrNotImplemented
 }
 
-<<<<<<< HEAD
-=======
-func (ss *storeSnapshot) getNamespace(key string) (namespace, error) {
-	ns, ok := ss.ns[key]
-	if !ok {
-		return namespace{}, errs.ErrNotFoundf("namespace %q", key)
-	}
-
-	return *ns, nil
-}
-
->>>>>>> f4a8afd1
 func (ss *storeSnapshot) GetEvaluationRules(ctx context.Context, namespaceKey string, flagKey string) ([]*storage.EvaluationRule, error) {
 	ns, ok := ss.ns[namespaceKey]
 	if !ok {
@@ -734,7 +722,7 @@
 func (ss *storeSnapshot) getNamespace(key string) (namespace, error) {
 	ns, ok := ss.ns[key]
 	if !ok {
-		return namespace{}, ferrors.ErrNotFoundf("namespace %q", key)
+		return namespace{}, errs.ErrNotFoundf("namespace %q", key)
 	}
 
 	return *ns, nil
