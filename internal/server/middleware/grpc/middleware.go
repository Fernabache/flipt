package grpc_middleware

import (
	"context"
	"crypto/md5"
	"encoding/json"
	"fmt"
	"time"

	"github.com/gofrs/uuid"
	errs "go.flipt.io/flipt/errors"
	"go.flipt.io/flipt/internal/server/audit"
	"go.flipt.io/flipt/internal/server/auth"
	"go.flipt.io/flipt/internal/server/cache"
	"go.flipt.io/flipt/internal/server/metrics"
	flipt "go.flipt.io/flipt/rpc/flipt"
	fauth "go.flipt.io/flipt/rpc/flipt/auth"
	"go.opentelemetry.io/otel/trace"
	"go.uber.org/zap"
	"google.golang.org/grpc"
	"google.golang.org/grpc/codes"
	"google.golang.org/grpc/status"
	"google.golang.org/protobuf/proto"
)

// ValidationUnaryInterceptor validates incoming requests
func ValidationUnaryInterceptor(ctx context.Context, req interface{}, _ *grpc.UnaryServerInfo, handler grpc.UnaryHandler) (resp interface{}, err error) {
	if v, ok := req.(flipt.Validator); ok {
		if err := v.Validate(); err != nil {
			return nil, err
		}
	}

	return handler(ctx, req)
}

// ErrorUnaryInterceptor intercepts known errors and returns the appropriate GRPC status code
func ErrorUnaryInterceptor(ctx context.Context, req interface{}, _ *grpc.UnaryServerInfo, handler grpc.UnaryHandler) (resp interface{}, err error) {
	resp, err = handler(ctx, req)
	if err == nil {
		return resp, nil
	}

	metrics.ErrorsTotal.Add(ctx, 1)

	// given already a *status.Error then forward unchanged
	if _, ok := status.FromError(err); ok {
		return
	}

	// given already a *status.Error then forward unchanged
	if _, ok := status.FromError(err); ok {
		return
	}

	code := codes.Internal
	switch {
	case errs.AsMatch[errs.ErrNotFound](err):
		code = codes.NotFound
	case errs.AsMatch[errs.ErrInvalid](err),
		errs.AsMatch[errs.ErrValidation](err):
		code = codes.InvalidArgument
	case errs.AsMatch[errs.ErrUnauthenticated](err):
		code = codes.Unauthenticated
	}

	err = status.Error(code, err.Error())
	return
}

type RequestIdentifiable interface {
	// SetRequestIDIfNotBlank attempts to set the provided ID on the instance
	// If the ID was blank, it returns the ID provided to this call.
	// If the ID was not blank, it returns the ID found on the instance.
	SetRequestIDIfNotBlank(id string) string
}

type ResponseDurationRecordable interface {
	// SetTimestamps records the start and end times on the target instance.
	SetTimestamps(start, end time.Time)
}

// EvaluationUnaryInterceptor sets required request/response fields.
// Note: this should be added before any caching interceptor to ensure the request id/response fields are unique.
func EvaluationUnaryInterceptor(ctx context.Context, req interface{}, _ *grpc.UnaryServerInfo, handler grpc.UnaryHandler) (resp interface{}, err error) {
	startTime := time.Now().UTC()

	// set request ID if not present
	requestID := uuid.Must(uuid.NewV4()).String()
	if r, ok := req.(RequestIdentifiable); ok {
		requestID = r.SetRequestIDIfNotBlank(requestID)

		resp, err = handler(ctx, req)
		if err != nil {
			return resp, err
		}

		// set request ID on response
		if r, ok := resp.(RequestIdentifiable); ok {
			_ = r.SetRequestIDIfNotBlank(requestID)
		}

<<<<<<< HEAD
	case *flipt.BatchEvaluationRequest, *evaluation.BatchEvaluationRequest:
		startTime := time.Now()

		// set request ID if not present
		switch re := r.(type) {
		case *flipt.BatchEvaluationRequest:
			if re.RequestId == "" {
				re.RequestId = uuid.Must(uuid.NewV4()).String()
			}
		case *evaluation.BatchEvaluationRequest:
			// set request ID if not present
			if re.RequestId == "" {
				re.RequestId = uuid.Must(uuid.NewV4()).String()
			}
		}

		resp, err = handler(ctx, req)
		if err != nil {
			return resp, err
		}

		now := timestamp.New(time.Now().UTC())

		// set response fields
		switch rr := resp.(type) {
		case *flipt.BatchEvaluationResponse:
			rr.RequestId = r.(*flipt.BatchEvaluationRequest).RequestId
			rr.RequestDurationMillis = float64(time.Since(startTime)) / float64(time.Millisecond)
			for _, response := range rr.Responses {
				response.Timestamp = now
			}

			return resp, nil
		case *evaluation.BatchEvaluationResponse:
			rr.RequestId = r.(*evaluation.BatchEvaluationRequest).RequestId
			rr.RequestDurationMillis = float64(time.Since(startTime)) / float64(time.Millisecond)
			for _, response := range rr.Responses {
				if res, ok := response.Response.(*evaluation.EvaluationResponse_BooleanResponse); ok {
					res.BooleanResponse.Timestamp = now
				} else if res, ok := response.Response.(*evaluation.EvaluationResponse_VariantResponse); ok {
					res.VariantResponse.Timestamp = now
				}
			}

			return resp, nil
		}
=======
		// record start, end, duration on response types
		if r, ok := resp.(ResponseDurationRecordable); ok {
			r.SetTimestamps(startTime, time.Now().UTC())
		}

		return resp, nil
>>>>>>> ff47a99a
	}

	return handler(ctx, req)
}

// CacheUnaryInterceptor caches the response of a request if the request is cacheable.
// TODO: we could clean this up by using generics in 1.18+ to avoid the type switch/duplicate code.
func CacheUnaryInterceptor(cache cache.Cacher, logger *zap.Logger) grpc.UnaryServerInterceptor {
	return func(ctx context.Context, req interface{}, info *grpc.UnaryServerInfo, handler grpc.UnaryHandler) (interface{}, error) {
		if cache == nil {
			return handler(ctx, req)
		}

		switch r := req.(type) {
		case *flipt.EvaluationRequest:
			key, err := evaluationCacheKey(r)
			if err != nil {
				logger.Error("getting cache key", zap.Error(err))
				return handler(ctx, req)
			}

			cached, ok, err := cache.Get(ctx, key)
			if err != nil {
				// if error, log and without cache
				logger.Error("getting from cache", zap.Error(err))
				return handler(ctx, req)
			}

			if ok {
				resp := &flipt.EvaluationResponse{}
				if err := proto.Unmarshal(cached, resp); err != nil {
					logger.Error("unmarshalling from cache", zap.Error(err))
					return handler(ctx, req)
				}

				logger.Debug("evaluate cache hit", zap.Stringer("response", resp))
				return resp, nil
			}

			logger.Debug("evaluate cache miss")
			resp, err := handler(ctx, req)
			if err != nil {
				return resp, err
			}

			// marshal response
			data, merr := proto.Marshal(resp.(*flipt.EvaluationResponse))
			if merr != nil {
				logger.Error("marshalling for cache", zap.Error(err))
				return resp, err
			}

			// set in cache
			if cerr := cache.Set(ctx, key, data); cerr != nil {
				logger.Error("setting in cache", zap.Error(err))
			}

			return resp, err

		case *flipt.GetFlagRequest:
			key := flagCacheKey(r.GetNamespaceKey(), r.GetKey())

			cached, ok, err := cache.Get(ctx, key)
			if err != nil {
				// if error, log and continue without cache
				logger.Error("getting from cache", zap.Error(err))
				return handler(ctx, req)
			}

			if ok {
				// if cached, return it
				flag := &flipt.Flag{}
				if err := proto.Unmarshal(cached, flag); err != nil {
					logger.Error("unmarshalling from cache", zap.Error(err))
					return handler(ctx, req)
				}

				logger.Debug("flag cache hit", zap.Stringer("flag", flag))
				return flag, nil
			}

			logger.Debug("flag cache miss")
			resp, err := handler(ctx, req)
			if err != nil {
				return nil, err
			}

			// marshal response
			data, merr := proto.Marshal(resp.(*flipt.Flag))
			if merr != nil {
				logger.Error("marshalling for cache", zap.Error(err))
				return resp, err
			}

			// set in cache
			if cerr := cache.Set(ctx, key, data); cerr != nil {
				logger.Error("setting in cache", zap.Error(err))
			}

			return resp, err

		case *flipt.UpdateFlagRequest, *flipt.DeleteFlagRequest:
			// need to do this assertion because the request type is not known in this block
			keyer := r.(flagKeyer)
			// delete from cache
			if err := cache.Delete(ctx, flagCacheKey(keyer.GetNamespaceKey(), keyer.GetKey())); err != nil {
				logger.Error("deleting from cache", zap.Error(err))
			}
		case *flipt.CreateVariantRequest, *flipt.UpdateVariantRequest, *flipt.DeleteVariantRequest:
			// need to do this assertion because the request type is not known in this block
			keyer := r.(variantFlagKeyger)
			// delete from cache
			if err := cache.Delete(ctx, flagCacheKey(keyer.GetNamespaceKey(), keyer.GetFlagKey())); err != nil {
				logger.Error("deleting from cache", zap.Error(err))
			}
		}

		return handler(ctx, req)
	}
}

// AuditUnaryInterceptor sends audit logs to configured sinks upon successful RPC requests for auditable events.
func AuditUnaryInterceptor(logger *zap.Logger) grpc.UnaryServerInterceptor {
	return func(ctx context.Context, req interface{}, info *grpc.UnaryServerInfo, handler grpc.UnaryHandler) (interface{}, error) {
		resp, err := handler(ctx, req)
		if err != nil {
			return resp, err
		}

		actor := auth.ActorFromContext(ctx)

		var event *audit.Event

		defer func() {
			if event != nil {
				span := trace.SpanFromContext(ctx)
				span.AddEvent("event", trace.WithAttributes(event.DecodeToAttributes()...))
			}
		}()

		// Delete request(s) have to be handled separately because they do not
		// return the concrete type but rather an *empty.Empty response.
		switch r := req.(type) {
		case *flipt.DeleteFlagRequest:
			event = audit.NewEvent(audit.FlagType, audit.Delete, actor, r)
		case *flipt.DeleteVariantRequest:
			event = audit.NewEvent(audit.VariantType, audit.Delete, actor, r)
		case *flipt.DeleteSegmentRequest:
			event = audit.NewEvent(audit.SegmentType, audit.Delete, actor, r)
		case *flipt.DeleteDistributionRequest:
			event = audit.NewEvent(audit.DistributionType, audit.Delete, actor, r)
		case *flipt.DeleteConstraintRequest:
			event = audit.NewEvent(audit.ConstraintType, audit.Delete, actor, r)
		case *flipt.DeleteNamespaceRequest:
			event = audit.NewEvent(audit.NamespaceType, audit.Delete, actor, r)
		case *flipt.DeleteRuleRequest:
			event = audit.NewEvent(audit.RuleType, audit.Delete, actor, r)
		}

		// Short circuiting the middleware here since we have a non-nil event from
		// detecting a delete.
		if event != nil {
			return resp, err
		}

		action := audit.GRPCMethodToAction(info.FullMethod)

		switch r := resp.(type) {
		case *flipt.Flag:
			if action != "" {
				event = audit.NewEvent(audit.FlagType, action, actor, audit.NewFlag(r))
			}
		case *flipt.Variant:
			if action != "" {
				event = audit.NewEvent(audit.VariantType, action, actor, audit.NewVariant(r))
			}
		case *flipt.Segment:
			if action != "" {
				event = audit.NewEvent(audit.SegmentType, action, actor, audit.NewSegment(r))
			}
		case *flipt.Distribution:
			if action != "" {
				event = audit.NewEvent(audit.DistributionType, action, actor, audit.NewDistribution(r))
			}
		case *flipt.Constraint:
			if action != "" {
				event = audit.NewEvent(audit.ConstraintType, action, actor, audit.NewConstraint(r))
			}
		case *flipt.Namespace:
			if action != "" {
				event = audit.NewEvent(audit.NamespaceType, action, actor, audit.NewNamespace(r))
			}
		case *flipt.Rule:
			if action != "" {
				event = audit.NewEvent(audit.RuleType, action, actor, audit.NewRule(r))
			}
		case *fauth.CreateTokenResponse:
			event = audit.NewEvent(audit.TokenType, audit.Create, actor, r.Authentication.Metadata)
		}

		return resp, err
	}
}

type namespaceKeyer interface {
	GetNamespaceKey() string
}

type flagKeyer interface {
	namespaceKeyer
	GetKey() string
}

type variantFlagKeyger interface {
	namespaceKeyer
	GetFlagKey() string
}

func flagCacheKey(namespaceKey, key string) string {
	var k string
	// for backward compatibility
	if namespaceKey != "" {
		k = fmt.Sprintf("f:%s:%s", namespaceKey, key)
	} else {
		k = fmt.Sprintf("f:%s", key)
	}

	return fmt.Sprintf("flipt:%x", md5.Sum([]byte(k)))
}

func evaluationCacheKey(r *flipt.EvaluationRequest) (string, error) {
	out, err := json.Marshal(r.GetContext())
	if err != nil {
		return "", fmt.Errorf("marshalling req to json: %w", err)
	}

	var k string
	// for backward compatibility
	if r.GetNamespaceKey() != "" {
		k = fmt.Sprintf("e:%s:%s:%s:%s", r.GetNamespaceKey(), r.GetFlagKey(), r.GetEntityId(), out)
	} else {
		k = fmt.Sprintf("e:%s:%s:%s", r.GetFlagKey(), r.GetEntityId(), out)
	}

	return fmt.Sprintf("flipt:%x", md5.Sum([]byte(k))), nil
}<|MERGE_RESOLUTION|>--- conflicted
+++ resolved
@@ -100,61 +100,12 @@
 			_ = r.SetRequestIDIfNotBlank(requestID)
 		}
 
-<<<<<<< HEAD
-	case *flipt.BatchEvaluationRequest, *evaluation.BatchEvaluationRequest:
-		startTime := time.Now()
-
-		// set request ID if not present
-		switch re := r.(type) {
-		case *flipt.BatchEvaluationRequest:
-			if re.RequestId == "" {
-				re.RequestId = uuid.Must(uuid.NewV4()).String()
-			}
-		case *evaluation.BatchEvaluationRequest:
-			// set request ID if not present
-			if re.RequestId == "" {
-				re.RequestId = uuid.Must(uuid.NewV4()).String()
-			}
-		}
-
-		resp, err = handler(ctx, req)
-		if err != nil {
-			return resp, err
-		}
-
-		now := timestamp.New(time.Now().UTC())
-
-		// set response fields
-		switch rr := resp.(type) {
-		case *flipt.BatchEvaluationResponse:
-			rr.RequestId = r.(*flipt.BatchEvaluationRequest).RequestId
-			rr.RequestDurationMillis = float64(time.Since(startTime)) / float64(time.Millisecond)
-			for _, response := range rr.Responses {
-				response.Timestamp = now
-			}
-
-			return resp, nil
-		case *evaluation.BatchEvaluationResponse:
-			rr.RequestId = r.(*evaluation.BatchEvaluationRequest).RequestId
-			rr.RequestDurationMillis = float64(time.Since(startTime)) / float64(time.Millisecond)
-			for _, response := range rr.Responses {
-				if res, ok := response.Response.(*evaluation.EvaluationResponse_BooleanResponse); ok {
-					res.BooleanResponse.Timestamp = now
-				} else if res, ok := response.Response.(*evaluation.EvaluationResponse_VariantResponse); ok {
-					res.VariantResponse.Timestamp = now
-				}
-			}
-
-			return resp, nil
-		}
-=======
 		// record start, end, duration on response types
 		if r, ok := resp.(ResponseDurationRecordable); ok {
 			r.SetTimestamps(startTime, time.Now().UTC())
 		}
 
 		return resp, nil
->>>>>>> ff47a99a
 	}
 
 	return handler(ctx, req)
