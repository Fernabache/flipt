--- conflicted
+++ resolved
@@ -83,11 +83,7 @@
           DISCORD_WEBHOOK_TOKEN: ${{ secrets.DISCORD_WEBHOOK_TOKEN }}
 
       - name: Install Mage
-<<<<<<< HEAD
         run: |
-=======
-        run:
->>>>>>> 99f0c755
           git clone https://github.com/magefile/mage
           cd mage
           go run bootstrap.go
