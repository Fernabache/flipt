# Changelog

This format is based on [Keep a Changelog](https://keepachangelog.com/en/1.0.0/)
and this project adheres to [Semantic Versioning](https://semver.org/spec/v2.0.0.html).

<<<<<<< HEAD
=======
## [v1.28.1](https://github.com/flipt-io/flipt/releases/tag/v1.28.1) - 2023-10-04

### Fixed

- csp header for monaco editor (#2200)
- specify region to fix s3 feature (#2193)

>>>>>>> 065e6ff7
## [v1.28.0](https://github.com/flipt-io/flipt/releases/tag/v1.28.0) - 2023-10-02

### Added

- `ui`: Rules tab (#2176)
- Add requestID to batch response (#2177)
- `cli`: Gen docs (#2173)
- `storage/fs`: Allow FS backends to understand multi-document YAML files
- `cli`: config edit command (#2169)
- support export otel telemetry directly over http(s) (#2155)
- `cli`: cmd shell completions (#2168)
- `import/export`: add support for exporting multiple namespaces and all namespaces
- `cli`: config init (#2147)
- `import/export`: add functionality for importing YAML stream
- `tracing`: add OTLP headers config (#2148)
- `audit`: Add webhook templating for generic request to webhooks

### Changed

- Dependency Updates

### Fixed

- export over https (#2152)

## [v1.27.2](https://github.com/flipt-io/flipt/releases/tag/v1.27.2) - 2023-09-21

### Fixed

- `security`: dont marshal secrets to JSON

## [v1.27.1](https://github.com/flipt-io/flipt/releases/tag/v1.27.1) - 2023-09-18

### Added

- Add token type and actions to audit event filter (#2121)

### Fixed

- `webhook`: Rewind HTTP request body upon request failure (#2143)
- Default config allow env overrides (#2144)

## [v1.27.0](https://github.com/flipt-io/flipt/releases/tag/v1.27.0) - 2023-09-13

### Added

- Audit info to telemetry (#2116)
- Webhook configuration for sending event payloads (#2087)
- `events`: Add feature for scoping the emission of events
- Datadog as an exporter for OTLP traces (#2083)
- Default config (#2067)
- Support page instead of link to docs (#2063)
- Ability to set default theme for UI (#2062)

### Changed

- `flipt/validate`: build entire snapshot on validate (#2093)
- Dependency updates

### Fixed

- `build/generate`: add exposed port to flipt (#2060)

## [v1.26.1](https://github.com/flipt-io/flipt/releases/tag/v1.26.1) - 2023-09-09

### Fixed

- `cmd/import`: check for correct not found error on create namespace (#2082)
- `ext`: attempt to import when namespace exists on create namespace (#2089)
- `schema`: make rollout description optional in cue schema (#2091)

## [v1.26.0](https://github.com/flipt-io/flipt/releases/tag/v1.26.0) - 2023-08-28

### Added

- exp: Homebrew tap (#2044)
- Switch to monaco editor for console (#2040)
- default to ~/Library/Application\ Support/flipt for db sqlite file on mac (#2039)
- `auth`: Add parameters for pkce flow
- `auth`: OAuth for GitHub (#2016)

### Changed

- Dependency updates

### Fixed

- hover icon visibility for copy key to clipboard in lightmode (#2056)

## [v1.25.2](https://github.com/flipt-io/flipt/releases/tag/v1.25.2) - 2023-08-23

### Fixed

- `internal/ext`: add 1.1 to versions and validate explicit 1.2 (#2042)

## [v1.25.1](https://github.com/flipt-io/flipt/releases/tag/v1.25.1) - 2023-08-21

### Fixed

- cache shadow var when setting up middleware (#2017)

## [v1.25.0](https://github.com/flipt-io/flipt/releases/tag/v1.25.0) - 2023-08-16

### Added

- `ui`: copy flag/segment key to clipboard button in ui (#1987)
- `storage/cache`: add redis connection optional params (#1983)
- `ui`: Force readonly (#1973)
- `fs/s3`: Add support for prefix filtering (#1938)
- `config/flipt.schema.*`: add oidc provider scopes property (#1946)
- `segment-anding`: the ability to and or or multiple segments in rules and rollouts (#1941)

### Changed

- `fs`: Graduate filesystem storage (#1976)

### Fixed

- `ui`: make flags/segments inputs disabled in readonly mode (#1986)

## [v1.24.2](https://github.com/flipt-io/flipt/releases/tag/v1.24.2) - 2023-08-07

### Fixed

- `ui`: rule form inputs in darkmode (#1968)
- store namespace in localstorage (#1950)
- dont clear all localstorage on 401 (#1951)

## [v1.24.1](https://github.com/flipt-io/flipt/releases/tag/v1.24.1) - 2023-08-01

### Fixed

- fix(auth/middleware): only enforce email matches on OIDC method tokens (#1934)

## [v1.24.0](https://github.com/flipt-io/flipt/releases/tag/v1.24.0) - 2023-07-31

### Added

- boolean flag type, rollouts, and new evaluation routes :tada: (#1824)
- `fs/s3`: Initial support for s3 filesystem backend (#1900)
- `email`: Add email matching logic for whitelisting OIDC
- `build`: add mage dagger:run generate:screenshots (#1868)
- add cache to get evaluation rules storage method (#1910)

### Changed

- unhide validate command (#1909)
- add rudineirk as a contributor for code (#1913)
- add ahobson as a contributor for code (#1905)
- Dependency updates

### Fixed

- renable pprof (#1912)
- dagger cli test (#1899)
- `ui`: memoize selectors for namespaces (#1837)

## [v1.23.3](https://github.com/flipt-io/flipt/releases/tag/v1.23.3) - 2023-07-06

### Fixed

- potential panic in `flipt validate` (#1831)
- support variant desc in cue import schema (#1828)

### Changed

- Dependency updates

## [v1.23.2](https://github.com/flipt-io/flipt/releases/tag/v1.23.2) - 2023-07-03

### Added

- 'Share Feedback' link in app footer (#1812)

### Changed

- trim trailing slash off of http request if exists
- `config`: ensure JSON schema validates the default configuration (#1788)
- `config`: ensure default config passes CUE validation (#1758)
- return 400 for invalid page token"
- `integration`: ensure all list limits are enforced correctly
- Dependency updates

### Fixed

- Fix `flipt validate` command (#1811)
- context cancelled/deadline exceeded errors coming back internal (#1803)
- prevent overwriting URL struct (#1784) for trailing slash change

## [v1.23.1](https://github.com/flipt-io/flipt/releases/tag/v1.23.1) - 2023-06-15

### Added

- Ability to configure use of prepared statements (for enabling PGBouncer) (#1750)
- `telemetry`: track storage type and experimental features (#1745)

### Changed

- Dependency updates

### Fixed

- `storage/sql`: set binary_parameters=yes for lib/pq when prepared statements disabled (#1753)
- UI: input bg / text in darkmode (#1752)
- count rules was not taking flagKey into account (#1738)
- tag prefix for build info/release links (#1757)

## [v1.23.0](https://github.com/flipt-io/flipt/releases/tag/v1.23.0) - 2023-06-12

### Added

- UI: Darkmode (#1692)
- UI: Copy to namespace (#1731)
- UI: Support for read-only mode (#1709)
- check source file from different places for configuration if they exist (#1650)
- Experimental: support for filesystem/git backends (#1714)
- Flipt Validate (#1642)
- add namespace to export, check for match on import (#1645)
- add storage configuration to support multiple backend types (#1644)

### Changed

- `integration`: ensure public and auth self routes are reachable (#1729)
- `cli`: ensure user configuration path supported (#1727)
- `storage/sql`: handle null description on constraint during GetSegment (#1654)
- UI: switch namespaces to use Redux (#1680)
- `build`: define CLI tests using dagger pipelines (#1679)
- Dependency updates

### Fixed

- UI: disable flag toggle in read-only mode (#1719)
- cross namespaced constraints (#1721)
- `mage`: install package-changed as dev dependency (#1716)
- UI: catch errs on call to namespaces API in namespace form (#1687)
- Get the openfeature example working (#1665)
- panic if no import file name provided (#1658)

## [v1.22.1](https://github.com/flipt-io/flipt/releases/tag/v1.22.1) - 2023-05-24

### Fixed

- `storage/sql`: handle null description on constraint during GetSegment

## [v1.22.0](https://github.com/flipt-io/flipt/releases/tag/v1.22.0) - 2023-05-23

### Added

- Datetime constraint type (#1602)
- Add optional description to constraints (#1581)

### Changed

- Dependency updates

## [v1.21.1](https://github.com/flipt-io/flipt/releases/tag/v1.21.1) - 2023-05-05

### Fixed

- `storage/sql`: paginated walk for resources using joins (#1584)

## [v1.21.0](https://github.com/flipt-io/flipt/releases/tag/v1.21.0) - 2023-05-02

### Added

- OTEL implementation for audit sinks (#1458)
- Error highlighting in console (#1528)
- Additional telemetry data captured re: database, cache and authentication (#1527)

### Fixed

- `cmd/flipt`: restore console logger defaults on fatal (#1550)
- `grpc/middleware`: set timestamp on each batch evaluate response (#1545)

### Changed

- Dependency updates

## [v1.20.2](https://github.com/flipt-io/flipt/releases/tag/v1.20.2) - 2023-05-05

### Fixed

- `storage/sql`: paginated walk for resources using joins (#1584)

## [v1.20.1](https://github.com/flipt-io/flipt/releases/tag/v1.20.1) - 2023-04-27

### Fixed

- `grpc/middleware`: set timestamp on each batch evaluate response (#1545)

## [v1.20.0](https://github.com/flipt-io/flipt/releases/tag/v1.20.0) - 2023-04-11

### Added

- Support for 'namespacing' / multi-environments. All types can now belong to a namespace allowing you to seperate your flags/segments/etc.

### Changed

- `sdk/go`: add details regarding the HTTP transport (#1435)
- All existing objects have been moved to the 'default' namespace to be fully backward compatible.
- Import/Export have been updated to be 'namespace-aware'
- Dependency updates

### Fixed

- `cmd/import`: re-open migration after dropping on import
- protojson to use DiscardUnknown option for backwards compatibility (#1453)
- `rpc/flipt`: move all openapi annotations into yaml file (#1437)

## [v1.19.5](https://github.com/flipt-io/flipt/releases/tag/v1.19.5) - 2023-05-05

### Fixed

- `storage/sql`: paginated walk for resources using joins (#1584)

## [v1.19.4](https://github.com/flipt-io/flipt/releases/tag/v1.19.4) - 2023-04-27

### Fixed

- `grpc/middleware`: set timestamp on each batch evaluate response (#1545)

## [v1.19.3](https://github.com/flipt-io/flipt/releases/tag/v1.19.3) - 2023-03-22

### Changed

- Upgraded to Go 1.20
- Dependency updates

## [v1.19.2](https://github.com/flipt-io/flipt/releases/tag/v1.19.2) - 2023-03-15

### Changed

- Dependency updates
- Return better error messages for grpc-gateway errors [#1397](https://github.com/flipt-io/flipt/pull/1397)

### Fixed

- Import/Export for CockroachDB [#1399](https://github.com/flipt-io/flipt/pull/1399)

## [v1.19.1](https://github.com/flipt-io/flipt/releases/tag/v1.19.1) - 2023-02-27

### Changed

- Dependency updates
- UI: combobox shows 'No results found' if no input matches

### Fixed

- UI: issue where Edit Rule submit button was disabled [ui #108](https://github.com/flipt-io/flipt-ui/pull/108)

## [v1.19.0](https://github.com/flipt-io/flipt/releases/tag/v1.19.0) - 2023-02-22 :lock:

### Added

- UI: Settings/API Tokens management
- Enable ability to specify bootstrap token [#1350](https://github.com/flipt-io/flipt/1350)
- Kubernetes Authentication Method [#1344](https://github.com/flipt-io/flipt/1344)

### Changed

- Dependency updates
- Switch to official redis client and redis-cache/v9 [#1345](https://github.com/flipt-io/flipt/1345)

## [v1.18.2](https://github.com/flipt-io/flipt/releases/tag/v1.18.2) - 2023-02-14 :heart:

### Added

- OpenTelemetry: support for Zipkin exporter [#1323](https://github.com/flipt-io/flipt/pull/1323)
- OpenTelemetry: support for OTLP exporter [#1324](https://github.com/flipt-io/flipt/pull/1324)

### Changed

- Deprecated `tracing.jaeger.enabled` [#1316](https://github.com/flipt-io/flipt/pull/1316)
- Added `frame-ancestors` directive to `Content-Security-Policy` header [#1317](https://github.com/flipt-io/flipt/pull/1317)

### Fixed

- UI: Clear session if 401 is returned from server [ui #88](https://github.com/flipt-io/flipt-ui/pull/88)
- Ensure all authentication methods are being cleaned up [#1337](https://github.com/flipt-io/flipt/pull/1337)
- Ensure failed cookie auth attempt clears cookies [#1336](https://github.com/flipt-io/flipt/pull/1336)
- 500 error when providing invalid base64 encoded page token [#1314](https://github.com/flipt-io/flipt/pull/1314)

## [v1.18.1](https://github.com/flipt-io/flipt/releases/tag/v1.18.1) - 2023-02-02

### Added

- Set Content-Security-Policy and `X-Content-Type-Options` headers [#1293](https://github.com/flipt-io/flipt/pull/1293)
- Ability to customize log keys/format [#1295](https://github.com/flipt-io/flipt/pull/1295)
- Additional OpenTelemetry annotations for `GetFlag` and `Evaluate` calls [#1306](https://github.com/flipt-io/flipt/pull/1306)
- UI: Visual indicator on submitting + success message [ui #52](https://github.com/flipt-io/flipt-ui/pull/52)

### Changed

- Dependency updates
- UI: Clear session on logout, change session storage format [ui #64](https://github.com/flipt-io/flipt-ui/pull/64)

### Fixed

- ListX calls could potentially lock the DB if running in SQLite. Also a nice performance boost [#1297](https://github.com/flipt-io/flipt/pull/1297)
- UI: Bug where editing constraint values did not pre-populate with existing values [ui #67](https://github.com/flipt-io/flipt-ui/pull/67)
- UI: Regression where we weren't showing help text when creating rule with no variants [ui #58](https://github.com/flipt-io/flipt-ui/pull/58)

## [v1.18.0](https://github.com/flipt-io/flipt/releases/tag/v1.18.0) - 2023-01-23

### Added

- UI: Login via OIDC [ui #41](https://github.com/flipt-io/flipt-ui/pull/41)
- UI: Validate distribution percentages [ui #37](https://github.com/flipt-io/flipt-ui/pull/37)
- New `auth.ExpireAuthenticationSelf` endpoint to expire a user's own authentication [#1279](https://github.com/flipt-io/flipt/pull/1279)

### Changed

- Dev: Switched from Task to Mage [#1273](https://github.com/flipt-io/flipt/pull/1273)
- Authentication metadata structure changed to JSON object [#1275](https://github.com/flipt-io/flipt/pull/1275)
- Dev: Make developing the UI easier by proxying `:8080` to vite [#1278](https://github.com/flipt-io/flipt/pull/1278)
- Dependency updates

### Fixed

- Setting Authentication cookies on localhost [#1274](https://github.com/flipt-io/flipt/pull/1274)
- Panic in `/meta` endpoints when Authentication was required but not present [#1277](https://github.com/flipt-io/flipt/pull/1277)
- Don't set empty CSRF cookie [#1280](https://github.com/flipt-io/flipt/pull/1280)
- Bootstrapping command in mage [#1281](https://github.com/flipt-io/flipt/pull/1281)
- Removed duplicate shutdown log [#1282](https://github.com/flipt-io/flipt/pull/1282)

## [v1.17.1](https://github.com/flipt-io/flipt/releases/tag/v1.17.0) - 2023-01-13

### Fixed

- UI: Fix useEffect warnings from eslint [ui #21](https://github.com/flipt-io/flipt-ui/pull/21)
- UI: Show info about creating rule with no variants [ui #22](https://github.com/flipt-io/flipt-ui/pull/22)
- UI: Fix issue where key was changing when updating flag/segment name [ui #25](https://github.com/flipt-io/flipt-ui/pull/25)
- UI: Fixed issue where segment form would reset when changing matchType [ui #26](https://github.com/flipt-io/flipt-ui/pull/26)
- UI: Fixed auto key generation from name weirdness [ui #27](https://github.com/flipt-io/flipt-ui/pull/27)

## [v1.17.0](https://github.com/flipt-io/flipt/releases/tag/v1.17.0) - 2023-01-12

### Added

- Brand new UI / UX :tada:
- JSON/CUE schema [#1196](https://github.com/flipt-io/flipt/pull/1196)
- Support config file versioning [#1225](https://github.com/flipt-io/flipt/pull/1225)
- OIDC Auth Methods [#1197](https://github.com/flipt-io/flipt/pull/1197)
- List API for Auth Methods [#1240](https://github.com/flipt-io/flipt/pull/1240)

### Changed

- Move `/meta` API endpoints behind authentication [#1250](https://github.com/flipt-io/flipt/pull/1250)
- Dependency updates

### Deprecated

- Deprecates `ui.enabled` in favor of always enabling the UI

### Fixed

- Don't print to stdout with color when using JSON log format [#1188](https://github.com/flipt-io/flipt/pull/1188) 

### Removed

- Embedded swagger/openapiv2 API docs in favor of hosted / openapiv3 API docs [#1241](https://github.com/flipt-io/flipt/pull/1241)

## [v1.16.0](https://github.com/flipt-io/flipt/releases/tag/v1.16.0) - 2022-11-30

### Added

- Automatic authentication background cleanup process [#1161](https://github.com/flipt-io/flipt/pull/1161).

### Fixed

- Fix configuration unmarshalling from `string` to `[]string` to delimit on `" "` vs `","` [#1179](https://github.com/flipt-io/flipt/pull/1179)
- Dont log warnings when telemetry cannot report [#1156](https://github.com/flipt-io/flipt/pull/1156)

### Changed

- Switched to use otel abstractions for recording metrics [#1147](https://github.com/flipt-io/flipt/pull/1147).
- Dependency updates

## [v1.15.1](https://github.com/flipt-io/flipt/releases/tag/v1.15.1) - 2022-11-28

### Fixed

- Authentication API read operations have been appropriately mounted and no longer return 404.

## [v1.15.0](https://github.com/flipt-io/flipt/releases/tag/v1.15.0) - 2022-11-17

### Added

- Token-based authentication [#1097](https://github.com/flipt-io/flipt/pull/1097)

### Changed

- Linting for markdown
- Merge automation for dependabot updates
- Dependency updates

## [v1.14.0](https://github.com/flipt-io/flipt/releases/tag/v1.14.0) - 2022-11-02

### Added

- `reason` field in `EvaluationResponse` payload detailing why the request evaluated to the given result [#1099](https://github.com/flipt-io/flipt/pull/1099)

### Deprecated

- Deprecated both `db.migrations.path` and `db.migrations_path` [#1096](https://github.com/flipt-io/flipt/pull/1096)

### Fixed

- Propogating OpenTelemetry spans through Flipt [#1112](https://github.com/flipt-io/flipt/pull/1112)

## [v1.13.0](https://github.com/flipt-io/flipt/releases/tag/v1.13.0) - 2022-10-17

### Added

- Page token based pagination for `list` methods for forward compatibility with
  future versions of the API [#936](https://github.com/flipt-io/flipt/issues/936)
- Support for CockroachDB :tada: [#1064](https://github.com/flipt-io/flipt/pull/1064)

### Changed

- Validation for `list` methods now requires a `limit` if requesting with an `offset` or `page_token`
- Replaced OpenTracing with OpenTelemetry [#576](https://github.com/flipt-io/flipt/issues/576)
- Updated favicon to new logo
- Documentation link in app no longer uses redirects
- Dependency updates

### Deprecated

- Deprecated `offset` in `list` methods in favor of `page_token` [#936](https://github.com/flipt-io/flipt/issues/936)

### Fixed

- Correctly initialize shutdown context after interrupt [#1057](https://github.com/flipt-io/flipt/pull/1057)

### Removed

- Removed stacktrace from error logs [#1066](https://github.com/flipt-io/flipt/pull/1066)

## [v1.12.1](https://github.com/flipt-io/flipt/releases/tag/v1.12.1) - 2022-09-30

### Fixed

- Issue where parsing value with incorrect type would return 500 from the evaluation API [#1047](https://github.com/flipt-io/flipt/pull/1047)

### Changed

- Dependency updates
- Use testcontainers for MySQL/Postgres tests to run locally [#1045](https://github.com/flipt-io/flipt/pull/1045)

## [v1.12.0](https://github.com/flipt-io/flipt/releases/tag/v1.12.0) - 2022-09-22

### Added

- Ability to log as structure JSON [#1027](https://github.com/flipt-io/flipt/pull/1027)
- Ability to configure GRPC log level seperately from main service log level [#1029](https://github.com/flipt-io/flipt/pull/1029)

### Changed

- Configuration 'enums' are encoding correctly as JSON [#1030](https://github.com/flipt-io/flipt/pull/1030)
- Dependency updates

### Fixed

- Rendering of clone icon for variants/constraints [#1038](https://github.com/flipt-io/flipt/pull/1038)

## [v1.11.0](https://github.com/flipt-io/flipt/releases/tag/v1.11.0) - 2022-09-12

### Added

- Redis example [#968](https://github.com/flipt-io/flipt/pull/968)
- Support for arm64 builds [#1005](https://github.com/flipt-io/flipt/pull/1005)

### Changed

- Updated to Go 1.18 [#1016](https://github.com/flipt-io/flipt/pull/1016)
- Replaces Logrus with Zap logger [#1020](https://github.com/flipt-io/flipt/pull/1020)
- Updated Buf googleapis version [#1011](https://github.com/flipt-io/flipt/pull/1011)
- Dependency updates

## [v1.10.1](https://github.com/flipt-io/flipt/releases/tag/v1.10.1) - 2022-09-01

### Fixed

- (Ported from v1.9.1) Issue when not using `netgo` build tag during build, resulting in native dns resolution not working for some cases in k8s. See  [https://github.com/flipt-io/flipt/issues/993](https://github.com/flipt-io/flipt/issues/993).

## [v1.10.0](https://github.com/flipt-io/flipt/releases/tag/v1.10.0) - 2022-07-27

### Added

- Redis cache support :tada: [https://github.com/flipt-io/flipt/issues/633](https://github.com/flipt-io/flipt/issues/633)
- Support for pretty printing JSON responses from API (via ?pretty=true or setting `Accept: application/json+pretty` header)
- Configuration warnings/deprecations are displayed in console at startup

### Changed

- Ping database on startup to check if it's alive
- Default cache TTL is 1m. Previously there was no TTL for the in memory cache.
- Dependency updates

### Deprecated

- `cache.memory.enabled` config value is deprecated. See [Deprecations](DEPRECATIONS.md) for more info
- `cache.memory.expiration` config value is deprecated. See [Deprecations](DEPRECATIONS.md) for more info

### Fixed

- Build date was incorrect and always showed current date/time
- Button spacing issue on targeting page
- Docker compose examples run again after switch to non-root user 

## [v1.9.1](https://github.com/flipt-io/flipt/releases/tag/v1.9.1) - 2022-09-01

### Fixed

- Issue when not using `netgo` build tag during build, resulting in native dns resolution not working for some cases in k8s. See  [https://github.com/flipt-io/flipt/issues/993](https://github.com/flipt-io/flipt/issues/993).

## [v1.9.0](https://github.com/flipt-io/flipt/releases/tag/v1.9.0) - 2022-07-06

### Changed

- Module name changed to `go.flipt.io/flipt` [https://github.com/flipt-io/flipt/pull/898](https://github.com/flipt-io/flipt/pull/898)
- Upgraded NodeJS to v18 [https://github.com/flipt-io/flipt/pull/911](https://github.com/flipt-io/flipt/pull/911)
- Removed Yarn in favor of NPM [https://github.com/flipt-io/flipt/pull/916](https://github.com/flipt-io/flipt/pull/916)
- Switched to ViteJS for UI build instead of Webpack [https://github.com/flipt-io/flipt/pull/924](https://github.com/flipt-io/flipt/pull/924)
- All UI dependencies are now bundled as well, instead of pulling from external sources (e.g. FontAwesome) [https://github.com/flipt-io/flipt/pull/924](https://github.com/flipt-io/flipt/pull/924)
- Telemetry no longer outputs log messages in case of errors or in-ability to connect [https://github.com/flipt-io/flipt/pull/926](https://github.com/flipt-io/flipt/pull/926)
- Telemetry will not run in dev or snapshot mode [https://github.com/flipt-io/flipt/pull/926](https://github.com/flipt-io/flipt/pull/926)
- Dependency updates

## [v1.8.3](https://github.com/flipt-io/flipt/releases/tag/v1.8.3) - 2022-06-08

### Changed

- Re-added ability to create rules for flags without any variants [https://github.com/flipt-io/flipt/issues/874](https://github.com/flipt-io/flipt/issues/874)

## [v1.8.2](https://github.com/flipt-io/flipt/releases/tag/v1.8.2) - 2022-04-27

### Fixed

- Broken rules reordering resulting from GRPC update [https://github.com/flipt-io/flipt/pull/836](https://github.com/flipt-io/flipt/pull/836)

## [v1.8.1](https://github.com/flipt-io/flipt/releases/tag/v1.8.1) - 2022-04-18

### Changed

- Updated telemetry to not run if `CI` is set
- Updated telemtry to flush on each batch
- Dependency updates

### Fixed

- Update CORS middleware to handle Vary header properly [https://github.com/flipt-io/flipt/pull/803](https://github.com/flipt-io/flipt/pull/803)

## [v1.8.0](https://github.com/flipt-io/flipt/releases/tag/v1.8.0) - 2022-04-06

### Added

- Helm Chart [https://github.com/flipt-io/flipt/pull/777](https://github.com/flipt-io/flipt/pull/777)
- Basic anonymous telemetry [https://github.com/flipt-io/flipt/pull/790](https://github.com/flipt-io/flipt/pull/790). Can be disabled via config.

### Changed

- Updated protoc/protobuf to v1.28 [https://github.com/flipt-io/flipt/pull/768](https://github.com/flipt-io/flipt/pull/768)
- Updated CODE_OF_CONDUCT.md with my new email address
- Updated README.md with link to [Flipt Sandbox](https://try.flipt.io)
- Updated README.md with link to Discord

## [v1.7.0](https://github.com/flipt-io/flipt/releases/tag/v1.7.0) - 2022-03-22

### Added

- Ability to quickly copy constraints/variants for easier creation [https://github.com/flipt-io/flipt/pull/754](https://github.com/flipt-io/flipt/pull/754)

### Changed

- Disallow empty rule creation in UI [https://github.com/flipt-io/flipt/issues/758](https://github.com/flipt-io/flipt/issues/758)
- `trimpath` added as [`go build` flag](https://pkg.go.dev/cmd/go#hdr-Compile_packages_and_dependencies) for builds [https://github.com/flipt-io/flipt/pull/722](https://github.com/flipt-io/flipt/pull/722)
- Base alpine image updated to 3.15.1 [https://github.com/flipt-io/flipt/pull/757](https://github.com/flipt-io/flipt/pull/757)
- Dependency updates

## [v1.6.3](https://github.com/flipt-io/flipt/releases/tag/v1.6.3) - 2022-02-21

### Added

- Test for failure to increment expected migration versions [https://github.com/flipt-io/flipt/issues/706](https://github.com/flipt-io/flipt/issues/706)
- All dependency licenses [https://github.com/flipt-io/flipt/pull/714](https://github.com/flipt-io/flipt/pull/714)

### Changed

- Dependency updates

### Fixed

- Potential null pointer bugs in importer found by fuzzing [https://github.com/flipt-io/flipt/pull/713](https://github.com/flipt-io/flipt/pull/713)

## [v1.6.2](https://github.com/flipt-io/flipt/releases/tag/v1.6.2) - 2022-02-19

### Fixed

- Issue with missing Segment.MatchType in export [https://github.com/flipt-io/flipt/issues/710](https://github.com/flipt-io/flipt/issues/710)
- Issue with version not showing in UI (again)

## [v1.6.1](https://github.com/flipt-io/flipt/releases/tag/v1.6.1) - 2022-02-13

### Fixed

- Issue where migrations were not checked against latest version
- Issue where version was not showing in UI

## [v1.6.0](https://github.com/flipt-io/flipt/releases/tag/v1.6.0) - 2022-02-13

### Added

- Flipt now shows if there is an update available in the UI [https://github.com/flipt-io/flipt/pull/650](https://github.com/flipt-io/flipt/pull/650). Can be disabled via config.
- Variants now support JSON attachments :tada: ! [https://github.com/flipt-io/flipt/issues/188](https://github.com/flipt-io/flipt/issues/188)
- Import/Export of variant attachment JSON marshal as YAML for human readability [https://github.com/flipt-io/flipt/issues/697](https://github.com/flipt-io/flipt/issues/697)

### Changed

- Dependency updates
- Update JS to ES6 syntax
- Flipt now runs without root user in Docker [https://github.com/flipt-io/flipt/pull/659](https://github.com/flipt-io/flipt/pull/659)
- Changed development task runner to [Task](https://taskfile.dev/#/) from `make`
- Re-configured how Flipt is built in a [devcontainer](https://code.visualstudio.com/docs/remote/devcontainer-cli#_building-a-dev-container-image)

## [v1.5.1](https://github.com/flipt-io/flipt/releases/tag/v1.5.1) - 2022-01-26

### Fixed

- Backwards compatability issue with using `null` as a string field in the `context` map for `Evaluate`. [https://github.com/flipt-io/flipt/issues/664](https://github.com/flipt-io/flipt/issues/664)

## [v1.5.0](https://github.com/flipt-io/flipt/releases/tag/v1.5.0) - 2022-01-11

### Changed

- Dependency updates
- Upgrade UI packages and fix linter errors [https://github.com/flipt-io/flipt/pull/625](https://github.com/flipt-io/flipt/pull/625)
- Upgraded required nodeJS version to 16

## [v1.4.0](https://github.com/flipt-io/flipt/releases/tag/v1.4.0) - 2021-08-07

### Added

- Ability to exclude `NotFound` errors in `BatchEvaluate` calls [https://github.com/flipt-io/flipt/pull/518](https://github.com/flipt-io/flipt/pull/518)

### Changed

- Dependency updates
- Add commit hash to dev build [https://github.com/flipt-io/flipt/pull/517](https://github.com/flipt-io/flipt/pull/517)
- Remove `packr` in favor of using Go 1.16 `go embed` for embedding assets [https://github.com/flipt-io/flipt/pull/492](https://github.com/flipt-io/flipt/pull/492)
- Updated process to create new releases [https://github.com/flipt-io/flipt/pull/482](https://github.com/flipt-io/flipt/pull/482)

### Fixed

- Bug when trying to add two variants of a flag to the same rule in the UI [https://github.com/flipt-io/flipt/issues/515](https://github.com/flipt-io/flipt/issues/515)

## [v1.3.0](https://github.com/flipt-io/flipt/releases/tag/v1.3.0) - 2021-06-14

### Changed

- Bunch of dependencies updated.
- [Development](DEVELOPMENT.md) updated to work with VS Remote Containers / GH Codespaces.
- Development docker image changed to be Debian based.

### Fixed

- Segment search autocompletion now works correctly when defining a rule [https://github.com/flipt-io/flipt/issues/462](https://github.com/flipt-io/flipt/issues/462)

## [v1.2.1](https://github.com/flipt-io/flipt/releases/tag/v1.2.1) - 2021-03-09

### Fixed

- Downgrade Buefy dependency to fix [https://github.com/flipt-io/flipt/issues/394](https://github.com/flipt-io/flipt/issues/394) and [https://github.com/flipt-io/flipt/issues/391](https://github.com/flipt-io/flipt/issues/391)

## [v1.2.0](https://github.com/flipt-io/flipt/releases/tag/v1.2.0) - 2021-02-14 :heart:

### Changed

- Don't error on evaluating flags that are disabled, return no match instead [https://github.com/flipt-io/flipt/pull/382](https://github.com/flipt-io/flipt/pull/382)
- Dependency updates

## [v1.1.0](https://github.com/flipt-io/flipt/releases/tag/v1.1.0) - 2021-01-15

### Changed

- Bumped dependencies
- Ignore disabled flags on batch evaluate instead of erroring [https://github.com/flipt-io/flipt/pull/376](https://github.com/flipt-io/flipt/pull/376)

## [v1.0.0](https://github.com/flipt-io/flipt/releases/tag/v1.0.0) - 2020-10-31

Happy Halloween! Flipt goes 1.0.0 today! :jack_o_lantern:

### Changed

- Bumped dependencies
- Upgrade to Go 1.15

## [v0.18.1](https://github.com/flipt-io/flipt/releases/tag/v0.18.1) - 2020-09-30

### Added

- Reflection to grpc server for usage with generic clients [https://github.com/flipt-io/flipt/pull/345](https://github.com/flipt-io/flipt/pull/345)

### Changed

- Bumped dependencies
- Added colorful output for new version available instead of normal log message
- Publishing Docker images to [ghcr.io](https://docs.github.com/en/free-pro-team@latest/packages/getting-started-with-github-container-registry/about-github-container-registry)

## [v0.18.0](https://github.com/flipt-io/flipt/releases/tag/v0.18.0) - 2020-08-02

### Added

- Ability to configure database without using URL [https://github.com/flipt-io/flipt/issues/316](https://github.com/flipt-io/flipt/issues/316)

## [v0.17.1](https://github.com/flipt-io/flipt/releases/tag/v0.17.1) - 2020-07-16

### Fixed

- Don't log database url/credentials on startup [https://github.com/flipt-io/flipt/issues/319](https://github.com/flipt-io/flipt/issues/319)

## [v0.17.0](https://github.com/flipt-io/flipt/releases/tag/v0.17.0) - 2020-07-10

### Added

- Check for newer versions of Flipt on startup. Can be disabled by setting `meta.check_for_updates=false` in config. [https://github.com/flipt-io/flipt/pull/311](https://github.com/flipt-io/flipt/pull/311)
- Ability to configure database connections [https://github.com/flipt-io/flipt/pull/313](https://github.com/flipt-io/flipt/pull/313)
- Prometheus metrics around database connections [https://github.com/flipt-io/flipt/pull/314](https://github.com/flipt-io/flipt/pull/314)
- OpenTracing/Jaeger support [https://github.com/flipt-io/flipt/pull/315](https://github.com/flipt-io/flipt/pull/315)

### Changed

- Update FQDN for cache metrics

## [v0.16.1](https://github.com/flipt-io/flipt/releases/tag/v0.16.1) [Backport] - 2020-07-16

### Fixed

- Don't log database url/credentials on startup [https://github.com/flipt-io/flipt/issues/319](https://github.com/flipt-io/flipt/issues/319)

## [v0.16.0](https://github.com/flipt-io/flipt/releases/tag/v0.16.0) - 2020-06-29

### Added

- MySQL support: [https://github.com/flipt-io/flipt/issues/224](https://github.com/flipt-io/flipt/issues/224)

## [v0.15.0](https://github.com/flipt-io/flipt/releases/tag/v0.15.0) - 2020-06-03

### Added

- Batch Evaluation [https://github.com/flipt-io/flipt/issues/61](https://github.com/flipt-io/flipt/issues/61)

## [v0.14.1](https://github.com/flipt-io/flipt/releases/tag/v0.14.1) - 2020-05-27

### Changed

- Colons are no longer allowed in flag or segment keys [https://github.com/flipt-io/flipt/issues/262](https://github.com/flipt-io/flipt/issues/262)

## [v0.14.0](https://github.com/flipt-io/flipt/releases/tag/v0.14.0) - 2020-05-16

### Added

- Ability to import from STDIN [https://github.com/flipt-io/flipt/issues/278](https://github.com/flipt-io/flipt/issues/278)

### Changed

- Updated several dependencies

## [v0.13.1](https://github.com/flipt-io/flipt/releases/tag/v0.13.1) - 2020-04-05

### Added

- End to end UI tests [https://github.com/flipt-io/flipt/issues/216](https://github.com/flipt-io/flipt/issues/216)

### Changed

- Updated several dependencies

### Fixed

- Variant/Constraint columns always showing 'yes' in UI [https://github.com/flipt-io/flipt/issues/258](https://github.com/flipt-io/flipt/issues/258)

## [v0.13.0](https://github.com/flipt-io/flipt/releases/tag/v0.13.0) - 2020-03-01

### Added

- `export` and `import` commands to export and import data [https://github.com/flipt-io/flipt/issues/225](https://github.com/flipt-io/flipt/issues/225)
- Enable response time histogram metrics for Prometheus [https://github.com/flipt-io/flipt/pull/234](https://github.com/flipt-io/flipt/pull/234)

### Changed

- List calls are no longer cached because of pagination

### Fixed

- Issue where `GetRule` would not return proper error if rule did not exist

## [v0.12.1](https://github.com/flipt-io/flipt/releases/tag/v0.12.1) - 2020-02-18

### Fixed

- Issue where distributions did not always maintain order during evaluation when using Postgres [https://github.com/flipt-io/flipt/issues/229](https://github.com/flipt-io/flipt/issues/229)

## [v0.12.0](https://github.com/flipt-io/flipt/releases/tag/v0.12.0) - 2020-02-01

### Added

- Caching support for segments, rules AND evaluation! [https://github.com/flipt-io/flipt/issues/100](https://github.com/flipt-io/flipt/issues/100)
- `cache.memory.expiration` configuration option
- `cache.memory.eviction_interval` configuration option

### Changed

- Fixed documentation link in app
- Underlying caching library from golang-lru to go-cache

### Removed

- `cache.memory.items` configuration option

## [v0.11.1](https://github.com/flipt-io/flipt/releases/tag/v0.11.1) - 2020-01-28

### Changed

- Moved evaluation logic to be independent of datastore
- Updated several dependencies
- Moved documentation to [https://github.com/flipt-io/flipt.io](https://github.com/flipt-io/flipt.io)
- Updated documentation link in UI

### Fixed

- Potential index out of range issue with 0% distributions: [https://github.com/flipt-io/flipt/pull/213](https://github.com/flipt-io/flipt/pull/213)

## [v0.11.0](https://github.com/flipt-io/flipt/releases/tag/v0.11.0) - 2019-12-01

### Added

- Ability to match ANY constraints for a segment: [https://github.com/flipt-io/flipt/issues/180](https://github.com/flipt-io/flipt/issues/180)
- Pagination for Flag/Segment grids
- Required fields in API Swagger Documentation

### Changed

- All JSON fields in responses are returned, even empty ones
- Various UI Tweaks: [https://github.com/flipt-io/flipt/issues/190](https://github.com/flipt-io/flipt/issues/190)

## [v0.10.6](https://github.com/flipt-io/flipt/releases/tag/v0.10.6) - 2019-11-28

### Changed

- Require value for constraints unless operator is one of `[empty, not empty, present, not present]`

### Fixed

- Fix issue where != would evaluate to true if constraint value was not present: [https://github.com/flipt-io/flipt/pull/193](https://github.com/flipt-io/flipt/pull/193)

## [v0.10.5](https://github.com/flipt-io/flipt/releases/tag/v0.10.5) - 2019-11-25

### Added

- Evaluation benchmarks: [https://github.com/flipt-io/flipt/pull/185](https://github.com/flipt-io/flipt/pull/185)

### Changed

- Update UI dependencies: [https://github.com/flipt-io/flipt/pull/183](https://github.com/flipt-io/flipt/pull/183)
- Update go-sqlite3 version

### Fixed

- Calculate distribution percentages so they always add up to 100% in UI: [https://github.com/flipt-io/flipt/pull/189](https://github.com/flipt-io/flipt/pull/189)

## [v0.10.4](https://github.com/flipt-io/flipt/releases/tag/v0.10.4) - 2019-11-19

### Added

- Example using Prometheus for capturing metrics: [https://github.com/flipt-io/flipt/pull/178](https://github.com/flipt-io/flipt/pull/178)

### Changed

- Update Go versions to 1.13.4
- Update Makefile to only build assets on change
- Update go-sqlite3 version

### Fixed

- Remove extra dashes when auto-generating flag/segment key in UI: [https://github.com/flipt-io/flipt/pull/177](https://github.com/flipt-io/flipt/pull/177)

## [v0.10.3](https://github.com/flipt-io/flipt/releases/tag/v0.10.3) - 2019-11-15

### Changed

- Update swagger docs to be built completely from protobufs: [https://github.com/flipt-io/flipt/pull/175](https://github.com/flipt-io/flipt/pull/175)

### Fixed

- Handle flags/segments not found in UI: [https://github.com/flipt-io/flipt/pull/175](https://github.com/flipt-io/flipt/pull/175)

## [v0.10.2](https://github.com/flipt-io/flipt/releases/tag/v0.10.2) - 2019-11-11

### Changed

- Updated grpc and protobuf versions
- Updated spf13/viper version

### Fixed

- Update chi compress middleware to fix large number of memory allocations

## [v0.10.1](https://github.com/flipt-io/flipt/releases/tag/v0.10.1) - 2019-11-09

### Changed

- Use go 1.13 style errors
- Updated outdated JS dependencies
- Updated prometheus client version

### Fixed

- Inconsistent matching of rules: [https://github.com/flipt-io/flipt/issues/166](https://github.com/flipt-io/flipt/issues/166)

## [v0.10.0](https://github.com/flipt-io/flipt/releases/tag/v0.10.0) - 2019-10-20

### Added

- Ability to write logs to file instead of STDOUT: [https://github.com/flipt-io/flipt/issues/141](https://github.com/flipt-io/flipt/issues/141)

### Changed

- Automatically populate flag/segment key based on name: [https://github.com/flipt-io/flipt/pull/155](https://github.com/flipt-io/flipt/pull/155)

## [v0.9.0](https://github.com/flipt-io/flipt/releases/tag/v0.9.0) - 2019-10-02

### Added

- Support evaluating flags without variants: [https://github.com/flipt-io/flipt/issues/138](https://github.com/flipt-io/flipt/issues/138)

### Changed

- Dropped support for Go 1.12

### Fixed

- Segments not matching on all constraints: [https://github.com/flipt-io/flipt/issues/140](https://github.com/flipt-io/flipt/issues/140)
- Modal content streching to fit entire screen

## [v0.8.0](https://github.com/flipt-io/flipt/releases/tag/v0.8.0) - 2019-09-15

### Added

- HTTPS support

## [v0.7.1](https://github.com/flipt-io/flipt/releases/tag/v0.7.1) - 2019-07-25

### Added

- Exposed errors metrics via Prometheus

### Changed

- Updated JS dev dependencies
- Updated grpc and protobuf versions
- Updated pq version
- Updated go-sqlite3 version

## [v0.7.0](https://github.com/flipt-io/flipt/releases/tag/v0.7.0) - 2019-07-07

### Added

- CORS support with `cors` config options
- [Prometheus](https://prometheus.io/) metrics exposed at `/metrics`

## [v0.6.1](https://github.com/flipt-io/flipt/releases/tag/v0.6.1) - 2019-06-14

### Fixed

- Missing migrations folders in release archive: [https://github.com/flipt-io/flipt/issues/97](https://github.com/flipt-io/flipt/issues/97)

## [v0.6.0](https://github.com/flipt-io/flipt/releases/tag/v0.6.0) - 2019-06-10

### Added

- `migrate` subcommand to run database migrations
- 'Has Prefix' and 'Has Suffix' constraint operators

### Changed

- Variant keys are now only required to be unique per flag, not globally: [https://github.com/flipt-io/flipt/issues/87](https://github.com/flipt-io/flipt/issues/87)

### Removed

- `db.migrations.auto` in config. DB migrations must now be run explicitly with the `flipt migrate` command

## [v0.5.0](https://github.com/flipt-io/flipt/releases/tag/v0.5.0) - 2019-05-27

### Added

- Beta support for Postgres! :tada:
- `/meta/info` endpoint for version/build info
- `/meta/config` endpoint for running configuration info

### Changed

- `cache.enabled` config becomes `cache.memory.enabled`
- `cache.size` config becomes `cache.memory.items`
- `db.path` config becomes `db.url`

### Removed

- `db.name` in config

## [v0.4.2](https://github.com/flipt-io/flipt/releases/tag/v0.4.2) - 2019-05-12

### Fixed

- Segments with no constraints now match all requests by default: [https://github.com/flipt-io/flipt/issues/60](https://github.com/flipt-io/flipt/issues/60)
- Clear Debug Console response on error

## [v0.4.1](https://github.com/flipt-io/flipt/releases/tag/v0.4.1) - 2019-05-11

### Added

- `/debug/pprof` [pprof](https://golang.org/pkg/net/http/pprof/) endpoint for profiling

### Fixed

- Issue in evaluation: [https://github.com/flipt-io/flipt/issues/63](https://github.com/flipt-io/flipt/issues/63)

## [v0.4.0](https://github.com/flipt-io/flipt/releases/tag/v0.4.0) - 2019-04-06

### Added

- `ui` config section to allow disabling the ui:

  ```yaml
  ui:
    enabled: true
  ```

- `/health` HTTP healthcheck endpoint

### Fixed

- Issue where updating a Constraint or Variant via the UI would not show the update values until a refresh: [https://github.com/flipt-io/flipt/issues/43](https://github.com/flipt-io/flipt/issues/43)
- Potential IndexOutOfRange error if distribution percentage didn't add up to 100: [https://github.com/flipt-io/flipt/issues/42](https://github.com/flipt-io/flipt/issues/42)

## [v0.3.0](https://github.com/flipt-io/flipt/releases/tag/v0.3.0) - 2019-03-03

### Changed

- Renamed generated proto package to `flipt` for use with external GRPC clients
- Updated docs and example to reference [GRPC go client](https://github.com/flipt-io/flipt-grpc-go)

### Fixed

- Don't return error on graceful shutdown of HTTP server

## [v0.2.0](https://github.com/flipt-io/flipt/releases/tag/v0.2.0) - 2019-02-24

### Added

- `server` config section to consolidate and rename `host`, `api.port` and `backend.port`:

  ```yaml
  server:
    host: 127.0.0.1
    http_port: 8080
    grpc_port: 9000
  ```

- Implemented flag caching! Preliminary testing shows about a 10x speedup for retrieving flags with caching enabled. See the docs for more info.

  ```yaml
  cache:
    enabled: true
  ```

### Deprecated

- `host`, `api.port` and `backend.port`. These values have been moved and renamed under the `server` section and will be removed in the 1.0 release.

## [v0.1.0](https://github.com/flipt-io/flipt/releases/tag/v0.1.0) - 2019-02-19

### Added

- Moved proto/client code to proto directory and added MIT License

## [v0.0.0](https://github.com/flipt-io/flipt/releases/tag/v0.0.0) - 2019-02-16

Initial Release!<|MERGE_RESOLUTION|>--- conflicted
+++ resolved
@@ -3,8 +3,6 @@
 This format is based on [Keep a Changelog](https://keepachangelog.com/en/1.0.0/)
 and this project adheres to [Semantic Versioning](https://semver.org/spec/v2.0.0.html).
 
-<<<<<<< HEAD
-=======
 ## [v1.28.1](https://github.com/flipt-io/flipt/releases/tag/v1.28.1) - 2023-10-04
 
 ### Fixed
@@ -12,7 +10,6 @@
 - csp header for monaco editor (#2200)
 - specify region to fix s3 feature (#2193)
 
->>>>>>> 065e6ff7
 ## [v1.28.0](https://github.com/flipt-io/flipt/releases/tag/v1.28.0) - 2023-10-02
 
 ### Added
