--- conflicted
+++ resolved
@@ -3,27 +3,25 @@
 This format is based on [Keep a Changelog](https://keepachangelog.com/en/1.0.0/)
 and this project adheres to [Semantic Versioning](https://semver.org/spec/v2.0.0.html).
 
-<<<<<<< HEAD
 ## Unreleased
 
 ### Added
 
-* `export` command to export current data [https://github.com/markphelps/flipt/issues/225](https://github.com/markphelps/flipt/issues/225)
-=======
+* `export` and `import` commands to export and import data [https://github.com/markphelps/flipt/issues/225](https://github.com/markphelps/flipt/issues/225)
+
+### Changed
+
+* List calls are no longer cached because of pagination
+
+### Fixed
+
+* Issue where `GetRule` would not return proper error if rule did not exist
+
 ## [v0.12.1](https://github.com/markphelps/flipt/releases/tag/v0.12.1) - 2020-02-18
->>>>>>> 3d72c284
-
-### Fixed
-
-<<<<<<< HEAD
-* List calls are no longer cached because of pagination
-
-### Fixed
-
-* Issue where `GetRule` would not return proper error if rule did not exist
-=======
+
+### Fixed
+
 * Issue where distributions did not always maintain order during evaluation when using Postgres [https://github.com/markphelps/flipt/issues/229](https://github.com/markphelps/flipt/issues/229)
->>>>>>> 3d72c284
 
 ## [v0.12.0](https://github.com/markphelps/flipt/releases/tag/v0.12.0) - 2020-02-01
 
@@ -33,10 +31,6 @@
 * `cache.memory.expiration` configuration option
 * `cache.memory.eviction_interval` configuration option
 
-<<<<<<< HEAD
-
-=======
->>>>>>> 3d72c284
 ### Changed
 
 * Fixed documentation link in app
